import { AssetEntity, AssetFaceEntity, PersonEntity } from '@app/infra/entities';
<<<<<<< HEAD
import { AlbumAssetCount } from '.';
=======

>>>>>>> daad0250
export const IPersonRepository = 'IPersonRepository';

export interface PersonSearchOptions {
  minimumFaceCount: number;
  withHidden: boolean;
}

export interface PersonNameSearchOptions {
  withHidden?: boolean;
}

export interface AssetFaceId {
  assetId: string;
  personId: string;
}

export interface UpdateFacesData {
  oldPersonId: string;
  newPersonId: string;
}

export interface PersonStatistics {
  assets: number;
}

export interface IPersonRepository {
  getAll(): Promise<PersonEntity[]>;
  getAllWithoutThumbnail(): Promise<PersonEntity[]>;
  getAllForUser(userId: string, options: PersonSearchOptions): Promise<PersonEntity[]>;
  getAllWithoutFaces(): Promise<PersonEntity[]>;
  getById(personId: string): Promise<PersonEntity | null>;
  getByName(userId: string, personName: string, options: PersonNameSearchOptions): Promise<PersonEntity[]>;

  getAssets(personId: string): Promise<AssetEntity[]>;
  getAlbums(personId: string): Promise<AlbumAssetCount[]>;
  prepareReassignFaces(data: UpdateFacesData): Promise<string[]>;
  reassignFaces(data: UpdateFacesData): Promise<number>;

  create(entity: Partial<PersonEntity>): Promise<PersonEntity>;
  update(entity: Partial<PersonEntity>): Promise<PersonEntity>;
  delete(entity: PersonEntity): Promise<PersonEntity | null>;
  deleteAll(): Promise<number>;

  getStatistics(personId: string): Promise<PersonStatistics>;

  getAllFaces(): Promise<AssetFaceEntity[]>;
  getFacesByIds(ids: AssetFaceId[]): Promise<AssetFaceEntity[]>;
  getRandomFace(personId: string): Promise<AssetFaceEntity | null>;
  createFace(entity: Partial<AssetFaceEntity>): Promise<AssetFaceEntity>;
}<|MERGE_RESOLUTION|>--- conflicted
+++ resolved
@@ -1,9 +1,5 @@
 import { AssetEntity, AssetFaceEntity, PersonEntity } from '@app/infra/entities';
-<<<<<<< HEAD
-import { AlbumAssetCount } from '.';
-=======
 
->>>>>>> daad0250
 export const IPersonRepository = 'IPersonRepository';
 
 export interface PersonSearchOptions {

<<<<<<< HEAD
import { AlbumAssetCount, AssetFaceId, IPersonRepository, PersonSearchOptions, UpdateFacesData } from '@app/domain';
=======
import {
  AssetFaceId,
  IPersonRepository,
  PersonNameSearchOptions,
  PersonSearchOptions,
  PersonStatistics,
  UpdateFacesData,
} from '@app/domain';
>>>>>>> daad0250
import { InjectRepository } from '@nestjs/typeorm';
import { In, Repository } from 'typeorm';
import { AlbumEntity, AssetEntity, AssetFaceEntity, PersonEntity } from '../entities';

const peopleLimit = Number(process.env.PEOPLE_LIMIT);

export class PersonRepository implements IPersonRepository {
  constructor(
    @InjectRepository(AssetEntity) private assetRepository: Repository<AssetEntity>,
    @InjectRepository(PersonEntity) private personRepository: Repository<PersonEntity>,
    @InjectRepository(AssetFaceEntity) private assetFaceRepository: Repository<AssetFaceEntity>,
    @InjectRepository(AlbumEntity) private albumRepository: Repository<AlbumEntity>,
  ) {}

  /**
   * Before reassigning faces, delete potential key violations
   */
  async prepareReassignFaces({ oldPersonId, newPersonId }: UpdateFacesData): Promise<string[]> {
    const results = await this.assetFaceRepository
      .createQueryBuilder('face')
      .select('face."assetId"')
      .where(`face."personId" IN (:...ids)`, { ids: [oldPersonId, newPersonId] })
      .groupBy('face."assetId"')
      .having('COUNT(face."personId") > 1')
      .getRawMany();

    const assetIds = results.map(({ assetId }) => assetId);

    await this.assetFaceRepository.delete({ personId: oldPersonId, assetId: In(assetIds) });

    return assetIds;
  }

  async reassignFaces({ oldPersonId, newPersonId }: UpdateFacesData): Promise<number> {
    const result = await this.assetFaceRepository
      .createQueryBuilder()
      .update()
      .set({ personId: newPersonId })
      .where({ personId: oldPersonId })
      .execute();

    return result.affected ?? 0;
  }

  delete(entity: PersonEntity): Promise<PersonEntity | null> {
    return this.personRepository.remove(entity);
  }

  async deleteAll(): Promise<number> {
    const people = await this.personRepository.find();
    await this.personRepository.remove(people);
    return people.length;
  }

  getAllFaces(): Promise<AssetFaceEntity[]> {
    return this.assetFaceRepository.find({ relations: { asset: true }, withDeleted: true });
  }

  getAll(): Promise<PersonEntity[]> {
    return this.personRepository.find();
  }

  getAllWithoutThumbnail(): Promise<PersonEntity[]> {
    return this.personRepository.findBy({ thumbnailPath: '' });
  }

  getAllForUser(userId: string, options?: PersonSearchOptions): Promise<PersonEntity[]> {
    const queryBuilder = this.personRepository
      .createQueryBuilder('person')
      .leftJoin('person.faces', 'face')
      .where('person.ownerId = :userId', { userId })
      .innerJoin('face.asset', 'asset')
      .orderBy('person.isHidden', 'ASC')
      .addOrderBy("NULLIF(person.name, '') IS NULL", 'ASC')
      .addOrderBy('COUNT(face.assetId)', 'DESC')
      .addOrderBy("NULLIF(person.name, '')", 'ASC', 'NULLS LAST')
      .having("person.name != '' OR COUNT(face.assetId) >= :faces", { faces: options?.minimumFaceCount || 1 })
      .groupBy('person.id')
      .limit(peopleLimit);
    if (!options?.withHidden) {
      queryBuilder.andWhere('person.isHidden = false');
    }

    return queryBuilder.getMany();
  }

  getAllWithoutFaces(): Promise<PersonEntity[]> {
    return this.personRepository
      .createQueryBuilder('person')
      .leftJoin('person.faces', 'face')
      .having('COUNT(face.assetId) = 0')
      .groupBy('person.id')
      .withDeleted()
      .getMany();
  }

  getById(personId: string): Promise<PersonEntity | null> {
    return this.personRepository.findOne({ where: { id: personId } });
  }

  getByName(userId: string, personName: string, { withHidden }: PersonNameSearchOptions): Promise<PersonEntity[]> {
    const queryBuilder = this.personRepository
      .createQueryBuilder('person')
      .leftJoin('person.faces', 'face')
      .where('person.ownerId = :userId', { userId })
      .andWhere('LOWER(person.name) LIKE :nameStart OR LOWER(person.name) LIKE :nameAnywhere', {
        nameStart: `${personName.toLowerCase()}%`,
        nameAnywhere: `% ${personName.toLowerCase()}%`,
      })
      .groupBy('person.id')
      .orderBy('COUNT(face.assetId)', 'DESC')
      .limit(20);

    if (!withHidden) {
      queryBuilder.andWhere('person.isHidden = false');
    }
    return queryBuilder.getMany();
  }

  async getStatistics(personId: string): Promise<PersonStatistics> {
    return {
      assets: await this.assetFaceRepository
        .createQueryBuilder('face')
        .leftJoin('face.asset', 'asset')
        .where('face.personId = :personId', { personId })
        .andWhere('asset.isArchived = false')
        .andWhere('asset.deletedAt IS NULL')
        .andWhere('asset.livePhotoVideoId IS NULL')
        .distinct(true)
        .getCount(),
    };
  }

  getAssets(personId: string): Promise<AssetEntity[]> {
    return this.assetRepository.find({
      where: {
        faces: {
          personId,
        },
        isVisible: true,
        isArchived: false,
      },
      relations: {
        faces: {
          person: true,
        },
        exifInfo: true,
      },
      order: {
        fileCreatedAt: 'desc',
      },
      // TODO: remove after either (1) pagination or (2) time bucket is implemented for this query
      take: 1000,
    });
  }

  async getAlbums(personId: string): Promise<AlbumAssetCount[]> {
    const countByAlbums = await this.albumRepository
    .createQueryBuilder('album')
    .select('album.id')
    .addSelect('COUNT(albums_assets.assetsId)', 'asset_count')
    .innerJoin('albums_assets_assets', 'albums_assets', 'albums_assets.albumsId = album.id')
    .innerJoin('asset_faces', 'asset_faces', 'asset_faces.assetId = albums_assets.assetId')
    .innerJoin('person', 'person', 'asset_faces.personId = person.id')
    .where('person.id = :personId', { personId })
    .groupBy('person.id, album.name')
    .orderBy('person.id, album.name')
    .getRawMany();

    return countByAlbums.map<AlbumAssetCount>((albumCount) => ({
      albumId: albumCount['album_id'],
      assetCount: Number(albumCount['asset_count']),
    }));
  }

  create(entity: Partial<PersonEntity>): Promise<PersonEntity> {
    return this.personRepository.save(entity);
  }

  createFace(entity: Partial<AssetFaceEntity>): Promise<AssetFaceEntity> {
    return this.assetFaceRepository.save(entity);
  }

  async update(entity: Partial<PersonEntity>): Promise<PersonEntity> {
    const { id } = await this.personRepository.save(entity);
    return this.personRepository.findOneByOrFail({ id });
  }

  async getFacesByIds(ids: AssetFaceId[]): Promise<AssetFaceEntity[]> {
    return this.assetFaceRepository.find({ where: ids, relations: { asset: true }, withDeleted: true });
  }

  async getRandomFace(personId: string): Promise<AssetFaceEntity | null> {
    return this.assetFaceRepository.findOneBy({ personId });
  }
}<|MERGE_RESOLUTION|>--- conflicted
+++ resolved
@@ -1,6 +1,3 @@
-<<<<<<< HEAD
-import { AlbumAssetCount, AssetFaceId, IPersonRepository, PersonSearchOptions, UpdateFacesData } from '@app/domain';
-=======
 import {
   AssetFaceId,
   IPersonRepository,
@@ -9,7 +6,6 @@
   PersonStatistics,
   UpdateFacesData,
 } from '@app/domain';
->>>>>>> daad0250
 import { InjectRepository } from '@nestjs/typeorm';
 import { In, Repository } from 'typeorm';
 import { AlbumEntity, AssetEntity, AssetFaceEntity, PersonEntity } from '../entities';
